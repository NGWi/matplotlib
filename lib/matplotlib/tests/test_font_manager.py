--- conflicted
+++ resolved
@@ -268,13 +268,13 @@
                     f"{proc.returncode}.")
 
 
-<<<<<<< HEAD
 def test_fontentry_dataclass():
     entry = FontEntry(name="font-name")
 
     assert type(entry.__doc__) == str
     assert entry._repr_html_() == "<span style='font-family:font-name'>font-name</span>"
-=======
+
+
 @pytest.mark.skipif(sys.platform == 'win32', reason='Linux or OS only')
 def test_get_font_names():
     paths_mpl = [cbook._get_data_path('fonts', subdir) for subdir in ['ttf']]
@@ -291,5 +291,4 @@
     available_fonts = sorted(list(set(ttf_fonts)))
     mpl_font_names = sorted(fontManager.get_font_names())
     assert len(available_fonts) == len(mpl_font_names)
-    assert available_fonts == mpl_font_names
->>>>>>> 5bb1449c
+    assert available_fonts == mpl_font_names