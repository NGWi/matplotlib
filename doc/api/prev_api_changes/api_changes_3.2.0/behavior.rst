--- conflicted
+++ resolved
@@ -306,9 +306,6 @@
 `mpl_toolkits.mplot3d` is always registered by default now. It is no
 longer necessary to import mplot3d to create 3d axes with ::
 
-<<<<<<< HEAD
-  ax = fig.add_subplot(111, projection="3d")
-=======
   ax = fig.add_subplot(111, projection="3d")
 
 `.SymLogNorm` now has a *base* parameter
@@ -320,5 +317,4 @@
 "decade" in the documentation.
 
 In preparation for changing the default base to 10, calling `.SymLogNorm`
-without the new *base* keyword argument emits a deprecation warning.
->>>>>>> fa773f66
+without the new *base* keyword argument emits a deprecation warning.