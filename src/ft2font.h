/* -*- mode: c++; c-basic-offset: 4 -*- */

/* A python interface to freetype2 */
#ifndef _FT2FONT_H
#define _FT2FONT_H
#include "CXX/Extensions.hxx"
#include "CXX/Objects.hxx"
#include <iostream>
#include <vector>
#include <string>
#include <cmath>
#include <utility>

extern "C"
{
#include <ft2build.h>
#include FT_FREETYPE_H
#include FT_GLYPH_H
#include FT_SFNT_NAMES_H
#include FT_TYPE1_TABLES_H
#include FT_TRUETYPE_TABLES_H
}

// the freetype string rendered into a width, height buffer
class FT2Image : public Py::PythonClass<FT2Image>
{
public:
    FT2Image(Py::PythonClassInstance *self, Py::Tuple &args, Py::Dict &kwds);
    virtual ~FT2Image();
    static Py::PythonClassObject<FT2Image> factory(int width, int height);

    static void init_type();

    void draw_bitmap(FT_Bitmap* bitmap, FT_Int x, FT_Int y);
    void write_bitmap(const char* filename) const;
    void draw_rect(unsigned long x0, unsigned long y0,
                   unsigned long x1, unsigned long y1);
    void draw_rect_filled(unsigned long x0, unsigned long y0,
                          unsigned long x1, unsigned long y1);

    unsigned int get_width() const
    {
        return _width;
    };
    unsigned int get_height() const
    {
        return _height;
    };
    const unsigned char *const get_buffer() const
    {
        return _buffer;
    };

    static char write_bitmap__doc__ [];
    Py::Object py_write_bitmap(const Py::Tuple & args);
    static char draw_rect__doc__ [];
    Py::Object py_draw_rect(const Py::Tuple & args);
    static char draw_rect_filled__doc__ [];
    Py::Object py_draw_rect_filled(const Py::Tuple & args);
    static char as_array__doc__ [];
    Py::Object py_as_array(const Py::Tuple & args);
    static char as_str__doc__ [];
    Py::Object py_as_str(const Py::Tuple & args);
    static char as_rgb_str__doc__ [];
    Py::Object py_as_rgb_str(const Py::Tuple & args);
    static char as_rgba_str__doc__ [];
    Py::Object py_as_rgba_str(const Py::Tuple & args);
    Py::Object py_get_width(const Py::Tuple & args);
    Py::Object py_get_height(const Py::Tuple & args);

private:
    bool _isDirty;
    unsigned char *_buffer;
    unsigned long _width;
    unsigned long _height;

    void resize(long width, long height);
};

class Glyph : public Py::PythonClass<Glyph>
{
public:
    Glyph(Py::PythonClassInstance *self, Py::Tuple &args, Py::Dict &kwds) :
        Py::PythonClass<Glyph>::PythonClass(self, args, kwds) { }
    virtual ~Glyph();
    static Py::PythonClassObject<Glyph> factory(const FT_Face&, const FT_Glyph&, size_t, long);
    int setattro(const Py::String &name, const Py::Object &value);
    Py::Object getattro(const Py::String &name);
    static void init_type(void);
    size_t glyphInd;
private:
    Py::Dict __dict__;
};

class FT2Font : public Py::PythonClass<FT2Font>
{

public:
    FT2Font(Py::PythonClassInstance *self, Py::Tuple &args, Py::Dict &kwds);
    virtual ~FT2Font();
    static void init_type(void);
    Py::Object clear(const Py::Tuple & args);
    Py::Object set_size(const Py::Tuple & args);
    Py::Object set_charmap(const Py::Tuple & args);
    Py::Object select_charmap(const Py::Tuple & args);
    Py::Object set_text(const Py::Tuple & args, const Py::Dict & kwargs);
    Py::Object get_kerning(const Py::Tuple & args);
    Py::Object get_num_glyphs(const Py::Tuple & args);
    Py::Object load_char(const Py::Tuple & args, const Py::Dict & kws);
    Py::Object load_glyph(const Py::Tuple & args, const Py::Dict & kws);
    Py::Object get_width_height(const Py::Tuple & args);
    Py::Object get_descent(const Py::Tuple & args);
<<<<<<< HEAD
    Py::Object get_xys(const Py::Tuple & args);
    Py::Object draw_glyphs_to_bitmap(const Py::Tuple & args);
    Py::Object draw_glyph_to_bitmap(const Py::Tuple & args);
=======
    Py::Object draw_rect_filled(const Py::Tuple & args);
    Py::Object get_xys(const Py::Tuple & args, const Py::Dict & kws);
    Py::Object draw_glyphs_to_bitmap(const Py::Tuple & args, const Py::Dict & kws);
    Py::Object draw_glyph_to_bitmap(const Py::Tuple & args, const Py::Dict & kws);
>>>>>>> 58463049
    Py::Object get_glyph_name(const Py::Tuple & args);
    Py::Object get_charmap(const Py::Tuple & args);
    Py::Object get_sfnt(const Py::Tuple & args);
    Py::Object get_name_index(const Py::Tuple & args);
    Py::Object get_ps_font_info(const Py::Tuple & args);
    Py::Object get_sfnt_table(const Py::Tuple & args);
    Py::Object get_image(const Py::Tuple & args);
    Py::Object attach_file(const Py::Tuple & args);
    int setattro(const Py::String &name, const Py::Object &value);
    Py::Object getattro(const Py::String &name);
    Py::Object get_path();
    Py::Object image;

private:
    Py::Dict __dict__;
    FT_Face       face;
    FT_Matrix     matrix;                 /* transformation matrix */
    FT_Vector     pen;                    /* untransformed origin  */
    FT_Error      error;
    std::vector<FT_Glyph> glyphs;
    std::vector<FT_Vector> pos;
    double angle;
    double ptsize;
    double dpi;
    long hinting_factor;

    FT_BBox compute_string_bbox();
    void set_scalable_attributes();

    static char clear__doc__ [];
    static char set_size__doc__ [];
    static char set_charmap__doc__ [];
    static char select_charmap__doc__ [];
    static char set_text__doc__ [];
    static char get_glyph__doc__ [];
    static char get_num_glyphs__doc__ [];
    static char load_char__doc__ [];
    static char load_glyph__doc__ [];
    static char get_width_height__doc__ [];
    static char get_descent__doc__ [];
    static char get_kerning__doc__ [];
    static char draw_glyphs_to_bitmap__doc__ [];
    static char get_xys__doc__ [];
    static char draw_glyph_to_bitmap__doc__ [];
    static char get_glyph_name__doc__[];
    static char get_charmap__doc__[];
    static char get_sfnt__doc__ [];
    static char get_name_index__doc__[];
    static char get_ps_font_info__doc__[];
    static char get_sfnt_table__doc__[];
    static char get_image__doc__[];
    static char attach_file__doc__[];
    static char get_path__doc__[];
};

// the extension module
class ft2font_module : public Py::ExtensionModule<ft2font_module>

{
public:
    ft2font_module();
    virtual ~ft2font_module();
};

#endif<|MERGE_RESOLUTION|>--- conflicted
+++ resolved
@@ -110,16 +110,10 @@
     Py::Object load_glyph(const Py::Tuple & args, const Py::Dict & kws);
     Py::Object get_width_height(const Py::Tuple & args);
     Py::Object get_descent(const Py::Tuple & args);
-<<<<<<< HEAD
-    Py::Object get_xys(const Py::Tuple & args);
-    Py::Object draw_glyphs_to_bitmap(const Py::Tuple & args);
-    Py::Object draw_glyph_to_bitmap(const Py::Tuple & args);
-=======
     Py::Object draw_rect_filled(const Py::Tuple & args);
     Py::Object get_xys(const Py::Tuple & args, const Py::Dict & kws);
     Py::Object draw_glyphs_to_bitmap(const Py::Tuple & args, const Py::Dict & kws);
     Py::Object draw_glyph_to_bitmap(const Py::Tuple & args, const Py::Dict & kws);
->>>>>>> 58463049
     Py::Object get_glyph_name(const Py::Tuple & args);
     Py::Object get_charmap(const Py::Tuple & args);
     Py::Object get_sfnt(const Py::Tuple & args);
