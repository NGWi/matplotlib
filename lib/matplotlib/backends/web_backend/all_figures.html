<html>
  <head>
    <link rel="stylesheet" href="{{ prefix }}/_static/css/page.css" type="text/css">
    <link rel="stylesheet" href="{{ prefix }}/_static/css/boilerplate.css" type="text/css" />
    <link rel="stylesheet" href="{{ prefix }}/_static/css/fbm.css" type="text/css" />
    <link rel="stylesheet" href="{{ prefix }}/_static/jquery/css/themes/base/jquery-ui.min.css" >
    <script src="{{ prefix }}/_static/jquery/js/jquery-1.7.1.min.js"></script>
    <script src="{{ prefix }}/_static/jquery/js/jquery-ui.min.js"></script>
<<<<<<< HEAD
    <script src="{{ prefix }}/_static/mpl.js"></script>
    <script src="{{ prefix }}/mpl_interface.js"></script>

    <script>

      {% for (fig_id, fig_manager) in figures %}
        {% set fig_label='Figure: {}'.format(fig_manager.canvas.figure.get_label()) %}

        {% if fig_label == 'Figure: ' %}
          {% set fig_label="Figure {}".format(fig_id) %}
        {% end %}

        $(document).ready(
        function() {
          var main_div = $('div.figures');
          var header_div = $('<h2><a href="{{ prefix }}/{{ str(fig_id) }}">{{ fig_label }}</a></h2>');
          main_div.append(header_div);
          var figure_div = $('<div/>')
          main_div.append(figure_div);
          var websocket_url_prefix = "{{ ws_uri }}";
          var fig = new figure(
            {{ repr(str(fig_id)) }},
            websocket_url_prefix,
            figure_div);
=======
    <script src="{{ prefix }}/_static/mpl_tornado.js"></script>
    <script src="{{ prefix }}/mpl.js"></script>

    <script>
      {% for (fig_id, fig_manager) in figures %}
        $(document).ready(
        function() {
          var main_div = $('div#figures');
          var figure_div = $('<div style="padding-bottom: 12px"/>')
          main_div.append(figure_div);
          var websocket_type = mpl.get_websocket_type();
          var websocket = new websocket_type(
              "{{ ws_uri }}" + "{{ fig_id }}" + "/ws");
          var fig = new mpl.figure(
              {{ repr(str(fig_id)) }}, websocket, mpl_ondownload, figure_div);
>>>>>>> d5f98765

          fig.focus_on_mouseover = true;

          $(fig.canvas).attr('tabindex', {{ fig_id }});
          }
        );

	{% end %}
    </script>

    <title>MPL | WebAgg current figures</title>

  </head>
  <body onkeydown="fig.key_event(event, 'key_press');"
        onkeyup="fig.key_event(event, 'key_release');">
    <div id="mpl-warnings" class="mpl-warnings"></div>
<<<<<<< HEAD
    <div class="figures" style="margin: 10px 10px;"></div>
=======
    <div id="figures" style="margin: 10px 10px;"></div>
>>>>>>> d5f98765
  </body>
</html><|MERGE_RESOLUTION|>--- conflicted
+++ resolved
@@ -6,32 +6,6 @@
     <link rel="stylesheet" href="{{ prefix }}/_static/jquery/css/themes/base/jquery-ui.min.css" >
     <script src="{{ prefix }}/_static/jquery/js/jquery-1.7.1.min.js"></script>
     <script src="{{ prefix }}/_static/jquery/js/jquery-ui.min.js"></script>
-<<<<<<< HEAD
-    <script src="{{ prefix }}/_static/mpl.js"></script>
-    <script src="{{ prefix }}/mpl_interface.js"></script>
-
-    <script>
-
-      {% for (fig_id, fig_manager) in figures %}
-        {% set fig_label='Figure: {}'.format(fig_manager.canvas.figure.get_label()) %}
-
-        {% if fig_label == 'Figure: ' %}
-          {% set fig_label="Figure {}".format(fig_id) %}
-        {% end %}
-
-        $(document).ready(
-        function() {
-          var main_div = $('div.figures');
-          var header_div = $('<h2><a href="{{ prefix }}/{{ str(fig_id) }}">{{ fig_label }}</a></h2>');
-          main_div.append(header_div);
-          var figure_div = $('<div/>')
-          main_div.append(figure_div);
-          var websocket_url_prefix = "{{ ws_uri }}";
-          var fig = new figure(
-            {{ repr(str(fig_id)) }},
-            websocket_url_prefix,
-            figure_div);
-=======
     <script src="{{ prefix }}/_static/mpl_tornado.js"></script>
     <script src="{{ prefix }}/mpl.js"></script>
 
@@ -47,7 +21,6 @@
               "{{ ws_uri }}" + "{{ fig_id }}" + "/ws");
           var fig = new mpl.figure(
               {{ repr(str(fig_id)) }}, websocket, mpl_ondownload, figure_div);
->>>>>>> d5f98765
 
           fig.focus_on_mouseover = true;
 
@@ -61,13 +34,8 @@
     <title>MPL | WebAgg current figures</title>
 
   </head>
-  <body onkeydown="fig.key_event(event, 'key_press');"
-        onkeyup="fig.key_event(event, 'key_release');">
+  <body>
     <div id="mpl-warnings" class="mpl-warnings"></div>
-<<<<<<< HEAD
-    <div class="figures" style="margin: 10px 10px;"></div>
-=======
     <div id="figures" style="margin: 10px 10px;"></div>
->>>>>>> d5f98765
   </body>
 </html>