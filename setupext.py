--- conflicted
+++ resolved
@@ -565,18 +565,7 @@
             'numpy %s or later is required; you have %s' %
             (min_version, numpy.__version__))
         return False
-<<<<<<< HEAD
-    nn = numpy.__version__.split('.')
-    if not (int(nn[0]) >= 1 and int(nn[1]) >= 1):
-        if not (int(nn[0]) >= 2):
-            print_message(
-               'numpy 1.1 or later is required; you have %s' %
-               numpy.__version__)
-            return False
-    module = make_extension('test', [])
-=======
     module = Extension('test', [])
->>>>>>> 2da9d8fb
     add_numpy_flags(module)
     add_base_flags(module)
 
